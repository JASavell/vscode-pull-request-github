/*---------------------------------------------------------------------------------------------
 *  Copyright (c) Microsoft Corporation. All rights reserved.
 *  Licensed under the MIT License. See License.txt in the project root for license information.
 *--------------------------------------------------------------------------------------------*/
'use strict';

import * as path from 'path';
import * as vscode from 'vscode';
import * as Github from '@octokit/rest';
import { PullRequestStateEnum, ReviewEvent, ReviewState, ILabel, IAccount, MergeMethodsAvailability, MergeMethod } from './interface';
import { onDidUpdatePR } from '../commands';
import { formatError } from '../common/utils';
import { GitErrorCodes } from '../git/api';
import { Comment } from '../common/comment';
import { writeFile, unlink } from 'fs';
import Logger from '../common/logger';
import { DescriptionNode } from '../view/treeNodes/descriptionNode';
import { TreeNode, Revealable } from '../view/treeNodes/treeNode';
import { PullRequestManager } from './pullRequestManager';
import { PullRequestModel } from './pullRequestModel';
import { TimelineEvent, ReviewEvent as CommonReviewEvent, isReviewEvent } from '../common/timelineEvent';

interface IRequestMessage<T> {
	req: string;
	command: string;
	args: T;
}

interface IReplyMessage {
	seq?: string;
	err?: any;
	res?: any;
}

export class PullRequestOverviewPanel {
	public static ID: string = 'PullRequestOverviewPanel';
	/**
	 * Track the currently panel. Only allow a single panel to exist at a time.
	 */
	public static currentPanel?: PullRequestOverviewPanel;

	private static readonly _viewType = 'PullRequestOverview';

	private readonly _panel: vscode.WebviewPanel;
	private readonly _extensionPath: string;
	private _disposables: vscode.Disposable[] = [];
	private _descriptionNode: DescriptionNode;
	private _pullRequest: PullRequestModel;
	private _pullRequestManager: PullRequestManager;
	private _scrollPosition = { x: 0, y: 0 };
	private _existingReviewers: ReviewState[];

	public static createOrShow(extensionPath: string, pullRequestManager: PullRequestManager, pullRequestModel: PullRequestModel, descriptionNode: DescriptionNode, toTheSide: Boolean = false) {
		let activeColumn = toTheSide ?
							vscode.ViewColumn.Beside :
							vscode.window.activeTextEditor ?
								vscode.window.activeTextEditor.viewColumn :
								vscode.ViewColumn.One;

		// If we already have a panel, show it.
		// Otherwise, create a new panel.
		if (PullRequestOverviewPanel.currentPanel) {
			PullRequestOverviewPanel.currentPanel._panel.reveal(activeColumn, true);
		} else {
			const title = `Pull Request #${pullRequestModel.prNumber.toString()}`;
			PullRequestOverviewPanel.currentPanel = new PullRequestOverviewPanel(extensionPath, activeColumn || vscode.ViewColumn.Active, title, pullRequestManager, descriptionNode);
		}

		PullRequestOverviewPanel.currentPanel!.update(pullRequestModel, descriptionNode);
	}

	public static refresh(): void {
		if (this.currentPanel) {
			this.currentPanel.refreshPanel();
		}
	}

	private constructor(extensionPath: string, column: vscode.ViewColumn, title: string, pullRequestManager: PullRequestManager, descriptionNode: DescriptionNode) {
		this._extensionPath = extensionPath;
		this._pullRequestManager = pullRequestManager;
		this._descriptionNode = descriptionNode;

		// Create and show a new webview panel
		this._panel = vscode.window.createWebviewPanel(PullRequestOverviewPanel._viewType, title, column, {
			// Enable javascript in the webview
			enableScripts: true,

			// And restric the webview to only loading content from our extension's `media` directory.
			localResourceRoots: [
				vscode.Uri.file(path.join(this._extensionPath, 'media'))
			]
		});

		// Listen for when the panel is disposed
		// This happens when the user closes the panel or when the panel is closed programatically
		this._panel.onDidDispose(() => this.dispose(), null, this._disposables);

		// Listen for changes to panel visibility, if the webview comes into view resubmit data
		this._panel.onDidChangeViewState(e => {
			if (e.webviewPanel.visible && this._pullRequest) {
				this.update(this._pullRequest, this._descriptionNode);
			}
		}, this, this._disposables);

		// Handle messages from the webview
		this._panel.webview.onDidReceiveMessage(async message => {
			await this._onDidReceiveMessage(message);
		}, null, this._disposables);

		this._pullRequestManager.onDidChangeActivePullRequest(_ => {
			if (this._pullRequestManager && this._pullRequest) {
				const isCurrentlyCheckedOut = this._pullRequest.equals(this._pullRequestManager.activePullRequest);
				this._postMessage({
					command: 'pr.update-checkout-status',
					isCurrentlyCheckedOut: isCurrentlyCheckedOut
				});
			}
		}, null, this._disposables);

		onDidUpdatePR(pr => {
			if (pr) {
				this._pullRequest.update(pr);
			}

			this._postMessage({
				command: 'update-state',
				state: this._pullRequest.state,
			});
		}, null, this._disposables);
	}

	public async refreshPanel(): Promise<void> {
		if (this._panel && this._panel.visible) {
			this.update(this._pullRequest, this._descriptionNode);
		}
	}

	/**
	 * Create a list of reviewers composed of people who have already left reviews on the PR, and
	 * those that have had a review requested of them. If a reviewer has left multiple reviews, the
	 * state should be the state of their most recent review, or 'REQUESTED' if they have an outstanding
	 * review request.
	 * @param requestedReviewers The list of reviewers that are requested for this pull request
	 * @param timelineEvents All timeline events for the pull request
	 * @param author The author of the pull request
	 */
	private parseReviewers(requestedReviewers: IAccount[], timelineEvents: TimelineEvent[], author: IAccount): ReviewState[] {
		const reviewEvents = timelineEvents.filter(isReviewEvent).filter(event => event.state !== 'PENDING');
		let reviewers: ReviewState[] = [];
		const seen = new Map<string, boolean>();

		// Do not show the author in the reviewer list
		seen.set(author.login, true);

		for (let i = reviewEvents.length -1; i >= 0; i--) {
			const reviewer = reviewEvents[i].user;
			if (!seen.get(reviewer.login)) {
				seen.set(reviewer.login, true);
				reviewers.push({
					reviewer: reviewer,
					state: reviewEvents[i].state
				});
			}
		}

		requestedReviewers.forEach(request => {
			if (!seen.get(request.login)) {
				reviewers.push({
					reviewer: request,
					state: 'REQUESTED'
				});
			} else {
				const reviewer = reviewers.find(r => r.reviewer.login === request.login);
				reviewer!.state = 'REQUESTED';
			}
		});

		// Put completed reviews before review requests and alphabetize each section
		reviewers = reviewers.sort((a, b) => {
			if (a.state === 'REQUESTED' && b.state !== 'REQUESTED') {
				return 1;
			}

			if (b.state === 'REQUESTED' && a.state !== 'REQUESTED') {
				return -1;
			}

			return a.reviewer.login.toLowerCase() < b.reviewer.login.toLowerCase() ? -1 : 1;
		});

		this._existingReviewers = reviewers;
		return reviewers;
	}

	public async update(pullRequestModel: PullRequestModel, descriptionNode: DescriptionNode): Promise<void> {
		this._descriptionNode = descriptionNode;
		this._postMessage({
			command: 'set-scroll',
			scrollPosition: this._scrollPosition,
		});

		this._panel.webview.html = this.getHtmlForWebview(pullRequestModel.prNumber.toString());

		Promise.all([
			this._pullRequestManager.resolvePullRequest(
				pullRequestModel.remote.owner,
				pullRequestModel.remote.repositoryName,
				pullRequestModel.prNumber
			),
			this._pullRequestManager.getTimelineEvents(pullRequestModel),
			this._pullRequestManager.getPullRequestRepositoryDefaultBranch(pullRequestModel),
			this._pullRequestManager.getStatusChecks(pullRequestModel),
			this._pullRequestManager.getReviewRequests(pullRequestModel),
			this._pullRequestManager.getPullRequestRepositoryMergeMethodsAvailability(pullRequestModel),
		]).then(result => {
			const [pullRequest, timelineEvents, defaultBranch, status, requestedReviewers, mergeMethodsAvailability] = result;
			if (!pullRequest) {
				throw new Error(`Fail to resolve Pull Request #${pullRequestModel.prNumber} in ${pullRequestModel.remote.owner}/${pullRequestModel.remote.repositoryName}`);
			}

			this._pullRequest = pullRequest;
			this._panel.title = `Pull Request #${pullRequestModel.prNumber.toString()}`;

			const isCurrentlyCheckedOut = pullRequestModel.equals(this._pullRequestManager.activePullRequest);
			const canEdit = this._pullRequestManager.canEditPullRequest(this._pullRequest);
			const preferredMergeMethod = vscode.workspace.getConfiguration('githubPullRequests').get<MergeMethod>('defaultMergeMethod');
			const supportsGraphQl = pullRequestModel.githubRepository.supportsGraphQl;
			const defaultMergeMethod = getDetaultMergeMethod(mergeMethodsAvailability, preferredMergeMethod);

			this._postMessage({
				command: 'pr.initialize',
				pullrequest: {
					number: this._pullRequest.prNumber,
					title: this._pullRequest.title,
					url: this._pullRequest.html_url,
					createdAt: this._pullRequest.createdAt,
					body: this._pullRequest.body,
					bodyHTML: this._pullRequest.bodyHTML,
					labels: this._pullRequest.prItem.labels,
					author: this._pullRequest.author,
					state: this._pullRequest.state,
					events: timelineEvents,
					isCurrentlyCheckedOut: isCurrentlyCheckedOut,
					base: this._pullRequest.base && this._pullRequest.base.label || 'UNKNOWN',
					head: this._pullRequest.head && this._pullRequest.head.label || 'UNKNOWN',
					repositoryDefaultBranch: defaultBranch,
					canEdit: canEdit,
					status: status,
					mergeable: this._pullRequest.prItem.mergeable,
					reviewers: this.parseReviewers(requestedReviewers, timelineEvents, this._pullRequest.author),
					mergeMethodsAvailability,
					defaultMergeMethod,
					supportsGraphQl
				}
			});
		}).catch(e => {
			vscode.window.showErrorMessage(formatError(e));
		});
	}

	private async _postMessage(message: any) {
		this._panel.webview.postMessage({
			res: message
		});
	}

	private async _replyMessage(originalMessage: IRequestMessage<any>, message: any) {
		const reply: IReplyMessage = {
			seq: originalMessage.req,
			res: message
		};
		this._panel.webview.postMessage(reply);
	}

	private async _throwError(originalMessage: IRequestMessage<any>, error: any) {
		const reply: IReplyMessage = {
			seq: originalMessage.req,
			err: error
		};
		this._panel.webview.postMessage(reply);
	}

	private async _onDidReceiveMessage(message: IRequestMessage<any>) {
		switch (message.command) {
			case 'alert':
				vscode.window.showErrorMessage(message.args);
				return;
			case 'pr.checkout':
				return this.checkoutPullRequest(message);
			case 'pr.merge':
				return this.mergePullRequest(message);
			case 'pr.close':
				return this.closePullRequest(message);
			case 'pr.approve':
				return this.approvePullRequest(message);
			case 'pr.request-changes':
				return this.requestChanges(message);
			case 'pr.submit':
				return this.submitReview(message);
			case 'pr.checkout-default-branch':
				return this.checkoutDefaultBranch(message.args);
			case 'pr.comment':
				return this.createComment(message);
			case 'scroll':
				this._scrollPosition = message.args;
				return;
			case 'pr.edit-comment':
				return this.editComment(message);
			case 'pr.delete-comment':
				return this.deleteComment(message);
			case 'pr.edit-description':
				return this.editDescription(message);
			case 'pr.apply-patch':
				return this.applyPatch(message);
			case 'pr.open-diff':
				return this.openDiff(message);
			case 'pr.edit-title':
				return this.editTitle(message);
			case 'pr.refresh':
				this.refreshPanel();
				return;
			case 'pr.add-reviewers':
				return this.addReviewers(message);
			case 'pr.remove-reviewer':
				return this.removeReviewer(message);
			case 'pr.add-labels':
				return this.addLabels(message);
			case 'pr.remove-label':
				return this.removeLabel(message);
		}
	}

	private async addReviewers(message: IRequestMessage<void>): Promise<void> {
		try {
			const allMentionableUsers = await this._pullRequestManager.getMentionableUsers();
			const mentionableUsers = allMentionableUsers[this._pullRequest.remote.remoteName];
			const newReviewers = mentionableUsers
				.filter(user =>
					!this._existingReviewers.some(reviewer => reviewer.reviewer.login === user.login)
					&& user.login !== this._pullRequest.author.login);

			const reviewersToAdd = await vscode.window.showQuickPick(newReviewers.map(reviewer => {
				return {
					label: reviewer.login,
					description: reviewer.name
				};
			}), {
				canPickMany: true,
				matchOnDescription: true
			});

			if (reviewersToAdd) {
				await this._pullRequestManager.requestReview(this._pullRequest, reviewersToAdd.map(r => r.label));
				const addedReviewers: ReviewState[] = reviewersToAdd.map(reviewer => {
					return {
						reviewer: newReviewers.find(r => r.login === reviewer.label)!,
						state: 'REQUESTED'
					};
				});

				this._existingReviewers = this._existingReviewers.concat(addedReviewers);
				this._replyMessage(message, {
					added: addedReviewers
				});
			}
		} catch (e) {
			vscode.window.showErrorMessage(formatError(e));
		}
	}

	private async removeReviewer(message: IRequestMessage<string>): Promise<void> {
		try {
			await this._pullRequestManager.deleteRequestedReview(this._pullRequest, message.args);

			const index = this._existingReviewers.findIndex(reviewer => reviewer.reviewer.login === message.args);
			this._existingReviewers.splice(index, 1);

			this._replyMessage(message, { });
		} catch (e) {
			vscode.window.showErrorMessage(formatError(e));
		}
	}

	private async addLabels(message: IRequestMessage<void>): Promise<void> {
		try {
			let newLabels: ILabel[] = [];
			async function getLabelOptions(prManager: PullRequestManager, pr: PullRequestModel): Promise<vscode.QuickPickItem[]> {
				const allLabels = await prManager.getLabels(pr);
				newLabels = allLabels.filter(l => !pr.prItem.labels.some(label => label.name === l.name));

				return newLabels.map(label => {
					return {
						label: label.name
					};
				});
			}

			const labelsToAdd = await vscode.window.showQuickPick(await getLabelOptions(this._pullRequestManager, this._pullRequest), { canPickMany: true });

			if (labelsToAdd) {
				await this._pullRequestManager.addLabels(this._pullRequest, labelsToAdd.map(r => r.label));
				const addedLabels: ILabel[] = labelsToAdd.map(label =>  newLabels.find(l => l.name === label.label)!);

				this._pullRequest.prItem.labels = this._pullRequest.prItem.labels.concat(...addedLabels);

				this._replyMessage(message, {
					added: addedLabels
				});
			}
		} catch (e) {
			vscode.window.showErrorMessage(formatError(e));
		}
	}

	private async removeLabel(message: IRequestMessage<string>): Promise<void> {
		try {
			await this._pullRequestManager.removeLabel(this._pullRequest, message.args);

			const index = this._pullRequest.prItem.labels.findIndex(label => label.name === message.args);
			this._pullRequest.prItem.labels.splice(index, 1);

			this._replyMessage(message, { });
		} catch (e) {
			vscode.window.showErrorMessage(formatError(e));
		}
	}

	private applyPatch(message: IRequestMessage<{ comment: Comment }>): void {
		try {
			const comment = message.args.comment;
			const regex = /```diff\n([\s\S]*)\n```/g;
			const matches = regex.exec(comment.body);
			if (!vscode.workspace.rootPath) {
				throw new Error('Current workspace rootpath is undefined.');
			}
			const tempFilePath = path.resolve(vscode.workspace.rootPath, '.git', `${comment.id}.diff`);
			writeFile(tempFilePath, matches![1], {}, async (writeError) => {
				if (writeError) {
					throw writeError;
				}

				try {
					await this._pullRequestManager.repository.apply(tempFilePath);

					// Need to mark conversation as resolved
					unlink(tempFilePath, (err) => {
						if (err) {
							throw err;
						}

						this._replyMessage(message, { });
					});
				} catch (e) {
					Logger.appendLine(`Applying patch failed: ${e}`);
					vscode.window.showErrorMessage(`Applying patch failed: ${formatError(e)}`);
				}
			});
		} catch (e) {
			Logger.appendLine(`Applying patch failed: ${e}`);
			vscode.window.showErrorMessage(`Applying patch failed: ${formatError(e)}`);
		}
	}

	private openDiff(message: IRequestMessage<{ comment: Comment }>): void {
		try {
			const comment = message.args.comment;
			const prContainer = this._descriptionNode.parent;

			if ((prContainer as TreeNode | Revealable<TreeNode>).revealComment) {
				(prContainer as TreeNode | Revealable<TreeNode>).revealComment!(comment);
			}
		} catch (e) {
			Logger.appendLine(`Open diff view failed: ${formatError(e)}`, PullRequestOverviewPanel.ID);
		}
	}

	private editDescription(message: IRequestMessage<{ text: string }>) {
		this._pullRequestManager.editPullRequest(this._pullRequest, { body: message.args.text }).then(result => {
			this._replyMessage(message, { text: result.body });
		}).catch(e => {
			this._throwError(message, e);
			vscode.window.showErrorMessage(`Editing description failed: ${formatError(e)}`);
		});

	}
	private editTitle(message: IRequestMessage<{ text: string }>) {
		this._pullRequestManager.editPullRequest(this._pullRequest, { title: message.args.text }).then(result => {
			this._replyMessage(message, { text: result.title });
		}).catch(e => {
			this._throwError(message, e);
			vscode.window.showErrorMessage(`Editing title failed: ${formatError(e)}`);
		});
	}

	private editComment(message: IRequestMessage<{ comment: Comment, text: string }>) {
		const { comment, text } = message.args;
		const editCommentPromise = comment.pullRequestReviewId !== undefined
			? this._pullRequestManager.editReviewComment(this._pullRequest, comment, text)
			: this._pullRequestManager.editIssueComment(this._pullRequest, comment.id.toString(), text);

		editCommentPromise.then(result => {
			this._replyMessage(message, {
				text: result.body
			});
		}).catch(e => {
			this._throwError(message, e);
			vscode.window.showErrorMessage(formatError(e));
		});
	}

	private deleteComment(message: IRequestMessage<Comment>) {
		const comment = message.args;
		vscode.window.showWarningMessage('Are you sure you want to delete this comment?', { modal: true }, 'Delete').then(value => {
			if (value === 'Delete') {
				const deleteCommentPromise = comment.pullRequestReviewId !== undefined
					? this._pullRequestManager.deleteReviewComment(this._pullRequest, comment.id.toString())
					: this._pullRequestManager.deleteIssueComment(this._pullRequest, comment.id.toString());

				deleteCommentPromise.then(result => {
					this._replyMessage(message, { });
				}).catch(e => {
					this._throwError(message, e);
					vscode.window.showErrorMessage(formatError(e));
				});
			}
		});
	}

	private checkoutPullRequest(message: IRequestMessage<any>): void {
		vscode.commands.executeCommand('pr.pick', this._pullRequest).then(() => {
			const isCurrentlyCheckedOut = this._pullRequest.equals(this._pullRequestManager.activePullRequest);
			this._replyMessage(message, { isCurrentlyCheckedOut: isCurrentlyCheckedOut });
		}, () => {
			const isCurrentlyCheckedOut = this._pullRequest.equals(this._pullRequestManager.activePullRequest);
			this._replyMessage(message, { isCurrentlyCheckedOut: isCurrentlyCheckedOut });
		});
	}

	private mergePullRequest(message: IRequestMessage<{ title: string, description: string, method: 'merge' | 'squash' | 'rebase' }>): void {
		const { title, description, method } = message.args;
		this._pullRequestManager.mergePullRequest(this._pullRequest, title, description, method).then(result => {
			vscode.commands.executeCommand('pr.refreshList');

			if (!result.merged) {
				vscode.window.showErrorMessage(`Merging PR failed: ${result.message}`);
			}

			this._replyMessage(message, {
				state: result.merged ? PullRequestStateEnum.Merged : PullRequestStateEnum.Open
			});
		}).catch(e => {
			vscode.window.showErrorMessage(`Unable to merge pull request. ${formatError(e)}`);
			this._throwError(message, {});
		});
	}

	private closePullRequest(message: IRequestMessage<string>): void {
		vscode.commands.executeCommand<Github.PullRequestsGetResponse>('pr.close', this._pullRequest, message.args).then(comment => {
			if (comment) {
				this._replyMessage(message, {
					value: comment
				});
			}
		});
	}

	private async checkoutDefaultBranch(branch: string): Promise<void> {
		try {
			// This should be updated for multi-root support and consume the git extension API if possible
			const branchObj = await this._pullRequestManager.repository.getBranch('@{-1}');

			if (branch === branchObj.name) {
				await this._pullRequestManager.repository.checkout(branch);
			} else {
				const didCheckout = await vscode.commands.executeCommand('git.checkout');
				if (!didCheckout) {
					this._postMessage({
						command: 'pr.enable-exit'
					});
				}
			}
		} catch (e) {
			if (e.gitErrorCode) {
				// for known git errors, we should provide actions for users to continue.
				if (e.gitErrorCode === GitErrorCodes.DirtyWorkTree) {
					vscode.window.showErrorMessage('Your local changes would be overwritten by checkout, please commit your changes or stash them before you switch branches');
					this._postMessage({
						command: 'pr.enable-exit'
					});
					return;
				}
			}

			vscode.window.showErrorMessage(`Exiting failed: ${e}`);
			this._postMessage({
				command: 'pr.enable-exit'
			});
		}
	}

	private createComment(message: IRequestMessage<string>) {
		this._pullRequestManager.createIssueComment(this._pullRequest, message.args).then(comment => {
			this._replyMessage(message, {
				value: comment
			});
		});
	}

	private updateReviewers(review?: CommonReviewEvent): void {
		if (review) {
			const existingReviewer = this._existingReviewers.find(reviewer => review.user.login === reviewer.reviewer.login);
			if (existingReviewer) {
				existingReviewer.state = review.state;
			} else {
				this._existingReviewers.push({
					reviewer: review.user,
					state: review.state
				});
			}
		}
	}

	private approvePullRequest(message: IRequestMessage<string>): void {
		vscode.commands.executeCommand<CommonReviewEvent>('pr.approve', this._pullRequest, message.args).then(review => {
			this.updateReviewers(review);
			this._replyMessage(message, {
				review: review,
				reviewers: this._existingReviewers
			});
		}, (e) => {
			vscode.window.showErrorMessage(`Approving pull request failed. ${formatError(e)}`);

			this._throwError(message, `${formatError(e)}`);
		});
	}

	private requestChanges(message: IRequestMessage<string>): void {
		vscode.commands.executeCommand<CommonReviewEvent>('pr.requestChanges', this._pullRequest, message.args).then(review => {
			this.updateReviewers(review);
			this._replyMessage(message, {
				review: review,
				reviewers: this._existingReviewers
			});
		}, (e) => {
			vscode.window.showErrorMessage(`Requesting changes failed. ${formatError(e)}`);
			this._throwError(message, `${formatError(e)}`);
		});
	}

	private submitReview(message: IRequestMessage<string>): void {
		this._pullRequestManager.submitReview(this._pullRequest, ReviewEvent.Comment, message.args).then(review => {
			this.updateReviewers(review);
			this._replyMessage(message, {
				review: review,
				reviewers: this._existingReviewers
			});
		}, (e) => {
			vscode.window.showErrorMessage(`Requesting changes failed. ${formatError(e)}`);
			this._throwError(message, `${formatError(e)}`);
		});
	}

	public dispose() {
		PullRequestOverviewPanel.currentPanel = undefined;

		// Clean up our resources
		this._panel.dispose();

		while (this._disposables.length) {
			const x = this._disposables.pop();
			if (x) {
				x.dispose();
			}
		}
	}

	private getHtmlForWebview(number: string) {
		const scriptPathOnDisk = vscode.Uri.file(path.join(this._extensionPath, 'media', 'index.js'));
		const scriptUri = scriptPathOnDisk.with({ scheme: 'vscode-resource' });
		const nonce = getNonce();

		return `<!DOCTYPE html>
			<html lang="en">
			<head>
				<meta charset="UTF-8">
				<meta http-equiv="Content-Security-Policy" content="default-src 'none'; img-src vscode-resource: https:; script-src 'nonce-${nonce}'; style-src vscode-resource: 'unsafe-inline' http: https: data:;">

				<meta name="viewport" content="width=device-width, initial-scale=1.0">
				<title>Pull Request #${number}</title>
			</head>
<<<<<<< HEAD
			<body>
				<div id="main"></div>
=======
			<body class="${process.platform}">
>>>>>>> 2ceb7f61
				<script nonce="${nonce}" src="${scriptUri}"></script>
				<div id="title" class="title"></div>
				<div id="sidebar">
					<div id="reviewers" class="section"></div>
					<div id="labels" class="section"></div>
				</div>
				<div id="main">
					<div id="description"></div>
					<div id="timeline-events" class="discussion" aria-live="polite"></div>
					<div id="status-checks"></div>
					<div id="comment-form" class="comment-form"></div>
				</div>
			</body>
			</html>`;
	}
}

function getNonce() {
	let text = '';
	const possible = 'ABCDEFGHIJKLMNOPQRSTUVWXYZabcdefghijklmnopqrstuvwxyz0123456789';
	for (let i = 0; i < 32; i++) {
		text += possible.charAt(Math.floor(Math.random() * possible.length));
	}
	return text;
}

function getDetaultMergeMethod(methodsAvailability: MergeMethodsAvailability, userPreferred: MergeMethod | undefined): MergeMethod {
	// Use default merge method specified by user if it is avaialbe
	if (userPreferred && methodsAvailability.hasOwnProperty(userPreferred) && methodsAvailability[userPreferred]) {
		return userPreferred;
	}
	const methods: MergeMethod[] = ['merge', 'squash', 'rebase'];
	// GitHub requires to have at leas one merge method to be enabled; use first available as default
	return methods.find(method => methodsAvailability[method])!;
}<|MERGE_RESOLUTION|>--- conflicted
+++ resolved
@@ -688,12 +688,7 @@
 				<meta name="viewport" content="width=device-width, initial-scale=1.0">
 				<title>Pull Request #${number}</title>
 			</head>
-<<<<<<< HEAD
-			<body>
-				<div id="main"></div>
-=======
 			<body class="${process.platform}">
->>>>>>> 2ceb7f61
 				<script nonce="${nonce}" src="${scriptUri}"></script>
 				<div id="title" class="title"></div>
 				<div id="sidebar">
