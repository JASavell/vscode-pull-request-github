--- conflicted
+++ resolved
@@ -1,230 +1,225 @@
-/*---------------------------------------------------------------------------------------------
- *  Copyright (c) Microsoft Corporation. All rights reserved.
- *  Licensed under the MIT License. See License.txt in the project root for license information.
- *--------------------------------------------------------------------------------------------*/
-'use strict';
-
-import * as Octokit from '../common/octokit';
-import { IAccount, PullRequest } from './interface';
-import { Comment } from '../common/comment';
-import { parseDiffHunk, DiffHunk } from '../common/diffHunk';
-import { EventType, TimelineEvent } from '../common/timelineEvent';
-import { ReviewComment } from './graphql';
-
-export function convertRESTUserToAccount(user: Octokit.PullRequestsGetAllResponseItemUser): IAccount {
-	return {
-		login: user.login,
-		url: user.html_url,
-		avatarUrl: user.avatar_url
-	};
-}
-
-export function convertRESTHeadToIGitHubRef(head: Octokit.PullRequestsGetResponseHead) {
-	return {
-		label: head.label,
-		ref: head.ref,
-		sha: head.sha,
-		repo: { cloneUrl: head.repo.clone_url }
-	};
-}
-
-export function convertRESTPullRequestToRawPullRequest(pullRequest: Octokit.PullRequestsCreateResponse | Octokit.PullRequestsGetResponse | Octokit.PullRequestsGetAllResponseItem): PullRequest {
-	let {
-		number,
-		body,
-		title,
-		html_url,
-		user,
-		state,
-		assignee,
-		created_at,
-		updated_at,
-		head,
-		base,
-		labels,
-		node_id
-	} = pullRequest;
-
-	const item: PullRequest = {
-			number,
-			body,
-			title,
-			url: html_url,
-			user: convertRESTUserToAccount(user),
-			state,
-<<<<<<< HEAD
-			merged: false,
-			assignee: assignee ? convertRESTUserToAccount(assignee) : undefined,
-=======
-			merged: (pullRequest as Octokit.PullRequestsGetResponse).merged || false,
-			assignee: assignee ? convertRESTUserToAccount(assignee) : null,
->>>>>>> 8c202352
-			createdAt: created_at,
-			updatedAt: updated_at,
-			head: convertRESTHeadToIGitHubRef(head),
-			base: convertRESTHeadToIGitHubRef(base),
-			labels,
-			mergeable: (pullRequest as Octokit.PullRequestsGetResponse).mergeable,
-			nodeId: node_id
-	};
-
-	return item;
-}
-
-export function parseCommentDiffHunk(comment: Comment): DiffHunk[] {
-	let diffHunks = [];
-	let diffHunkReader = parseDiffHunk(comment.diffHunk);
-	let diffHunkIter = diffHunkReader.next();
-
-	while (!diffHunkIter.done) {
-		let diffHunk = diffHunkIter.value;
-		diffHunks.push(diffHunk);
-		diffHunkIter = diffHunkReader.next();
-	}
-
-	return diffHunks;
-}
-
-export function convertIssuesCreateCommentResponseToComment(comment: Octokit.IssuesCreateCommentResponse | Octokit.IssuesEditCommentResponse): Comment {
-	return {
-		url: comment.url,
-		id: comment.id,
-		diffHunk: '',
-		diffHunks: [],
-		path: undefined,
-		position: undefined,
-		commitId: undefined,
-		originalPosition: undefined,
-		originalCommitId: undefined,
-		user: convertRESTUserToAccount(comment.user),
-		body: comment.body,
-		createdAt: comment.created_at,
-		htmlUrl: comment.html_url,
-		graphNodeId: comment.node_id
-	};
-}
-
-export function convertPullRequestsGetCommentsResponseItemToComment(comment: Octokit.PullRequestsGetCommentsResponseItem | Octokit.PullRequestsEditCommentResponse): Comment {
-	let ret: Comment = {
-		url: comment.url,
-		id: comment.id,
-		pullRequestReviewId: comment.pull_request_review_id,
-		diffHunk: comment.diff_hunk,
-		path: comment.path,
-		position: comment.position,
-		commitId: comment.commit_id,
-		originalPosition: comment.original_position,
-		originalCommitId: comment.original_commit_id,
-		user: convertRESTUserToAccount(comment.user),
-		body: comment.body,
-		createdAt: comment.created_at,
-		htmlUrl: comment.html_url,
-		inReplyToId: comment.in_reply_to_id,
-		graphNodeId: comment.node_id
-	};
-
-	let diffHunks = parseCommentDiffHunk(ret);
-	ret.diffHunks = diffHunks;
-	return ret;
-}
-
-export function convertGraphQLEventType(text: string) {
-	switch (text) {
-		case 'Commit':
-			return EventType.Committed;
-		case 'LabeledEvent':
-			return EventType.Labeled;
-		case 'MilestonedEvent':
-			return EventType.Milestoned;
-		case 'AssignedEvent':
-			return EventType.Assigned;
-		case 'IssueComment':
-			return EventType.Commented;
-		case 'PullRequestReview':
-			return EventType.Reviewed;
-		case 'MergedEvent':
-			return EventType.Merged;
-
-		default:
-			return EventType.Other;
-	}
-}
-
-export function parseGraphQLComment(comment: ReviewComment): Comment {
-	const c: Comment = {
-		id: comment.databaseId,
-		url: comment.url,
-		body: comment.body,
-		path: comment.path,
-		canEdit: comment.viewerCanDelete,
-		canDelete: comment.viewerCanDelete,
-		pullRequestReviewId: comment.pullRequestReview && comment.pullRequestReview.databaseId,
-		diffHunk: comment.diffHunk,
-		position: comment.position,
-		commitId: comment.commit.oid,
-		originalPosition: comment.originalPosition,
-		originalCommitId: comment.originalCommit && comment.originalCommit.oid,
-		user: comment.author,
-		createdAt: comment.createdAt,
-		htmlUrl: comment.url,
-		graphNodeId: comment.id,
-		isDraft: comment.state === 'PENDING',
-		inReplyToId: comment.replyTo && comment.replyTo.databaseId
-	};
-
-	const diffHunks = parseCommentDiffHunk(c);
-	c.diffHunks = diffHunks;
-
-	return c;
-}
-
-export function parseGraphQLTimelineEvents(events: any[]): TimelineEvent[] {
-	events.forEach(event => {
-		let type = convertGraphQLEventType(event.__typename);
-		event.event = type;
-
-		if (event.event === EventType.Commented) {
-			event.canEdit = event.viewerCanUpdate;
-			event.canDelete = event.viewerCanDelete;
-			event.user = event.author;
-			event.id = event.databaseId;
-			event.htmlUrl = event.url;
-		}
-
-		if (event.event === EventType.Reviewed) {
-			event.user = event.author;
-			event.canEdit = event.viewerCanUpdate;
-			event.canDelete = event.viewerCanDelete;
-			event.id = event.databaseId;
-			event.htmlUrl = event.url;
-			event.submittedAt = event.submittedAt;
-		}
-
-		if (event.event === EventType.Committed) {
-			event.sha = event.oid;
-			event.author = event.author.user || { login: event.committer.name, avatarUrl: event.committer.avatarUrl };
-			event.htmlUrl = event.url;
-		}
-	});
-
-	return events;
-}
-
-export function convertRESTTimelineEvents(events: any[]): TimelineEvent[] {
-	events.forEach(event => {
-		if (event.event === EventType.Commented) {
-
-		}
-
-		if (event.event === EventType.Reviewed) {
-			event.submittedAt = event.submitted_at;
-			event.htmlUrl = event.html_url;
-		}
-
-		if (event.event === EventType.Committed) {
-			event.htmlUrl = event.html_url;
-		}
-	});
-
-	return events;
+/*---------------------------------------------------------------------------------------------
+ *  Copyright (c) Microsoft Corporation. All rights reserved.
+ *  Licensed under the MIT License. See License.txt in the project root for license information.
+ *--------------------------------------------------------------------------------------------*/
+'use strict';
+
+import * as Octokit from '../common/octokit';
+import { IAccount, PullRequest } from './interface';
+import { Comment } from '../common/comment';
+import { parseDiffHunk, DiffHunk } from '../common/diffHunk';
+import { EventType, TimelineEvent } from '../common/timelineEvent';
+import { ReviewComment } from './graphql';
+
+export function convertRESTUserToAccount(user: Octokit.PullRequestsGetAllResponseItemUser): IAccount {
+	return {
+		login: user.login,
+		url: user.html_url,
+		avatarUrl: user.avatar_url
+	};
+}
+
+export function convertRESTHeadToIGitHubRef(head: Octokit.PullRequestsGetResponseHead) {
+	return {
+		label: head.label,
+		ref: head.ref,
+		sha: head.sha,
+		repo: { cloneUrl: head.repo.clone_url }
+	};
+}
+
+export function convertRESTPullRequestToRawPullRequest(pullRequest: Octokit.PullRequestsCreateResponse | Octokit.PullRequestsGetResponse | Octokit.PullRequestsGetAllResponseItem): PullRequest {
+	let {
+		number,
+		body,
+		title,
+		html_url,
+		user,
+		state,
+		assignee,
+		created_at,
+		updated_at,
+		head,
+		base,
+		labels,
+		node_id
+	} = pullRequest;
+
+	const item: PullRequest = {
+			number,
+			body,
+			title,
+			url: html_url,
+			user: convertRESTUserToAccount(user),
+			state,
+			merged: (pullRequest as Octokit.PullRequestsGetResponse).merged || false,
+			assignee: assignee ? convertRESTUserToAccount(assignee) : undefined,
+			createdAt: created_at,
+			updatedAt: updated_at,
+			head: convertRESTHeadToIGitHubRef(head),
+			base: convertRESTHeadToIGitHubRef(base),
+			labels,
+			mergeable: (pullRequest as Octokit.PullRequestsGetResponse).mergeable,
+			nodeId: node_id
+	};
+
+	return item;
+}
+
+export function parseCommentDiffHunk(comment: Comment): DiffHunk[] {
+	let diffHunks = [];
+	let diffHunkReader = parseDiffHunk(comment.diffHunk);
+	let diffHunkIter = diffHunkReader.next();
+
+	while (!diffHunkIter.done) {
+		let diffHunk = diffHunkIter.value;
+		diffHunks.push(diffHunk);
+		diffHunkIter = diffHunkReader.next();
+	}
+
+	return diffHunks;
+}
+
+export function convertIssuesCreateCommentResponseToComment(comment: Octokit.IssuesCreateCommentResponse | Octokit.IssuesEditCommentResponse): Comment {
+	return {
+		url: comment.url,
+		id: comment.id,
+		diffHunk: '',
+		diffHunks: [],
+		path: undefined,
+		position: undefined,
+		commitId: undefined,
+		originalPosition: undefined,
+		originalCommitId: undefined,
+		user: convertRESTUserToAccount(comment.user),
+		body: comment.body,
+		createdAt: comment.created_at,
+		htmlUrl: comment.html_url,
+		graphNodeId: comment.node_id
+	};
+}
+
+export function convertPullRequestsGetCommentsResponseItemToComment(comment: Octokit.PullRequestsGetCommentsResponseItem | Octokit.PullRequestsEditCommentResponse): Comment {
+	let ret: Comment = {
+		url: comment.url,
+		id: comment.id,
+		pullRequestReviewId: comment.pull_request_review_id,
+		diffHunk: comment.diff_hunk,
+		path: comment.path,
+		position: comment.position,
+		commitId: comment.commit_id,
+		originalPosition: comment.original_position,
+		originalCommitId: comment.original_commit_id,
+		user: convertRESTUserToAccount(comment.user),
+		body: comment.body,
+		createdAt: comment.created_at,
+		htmlUrl: comment.html_url,
+		inReplyToId: comment.in_reply_to_id,
+		graphNodeId: comment.node_id
+	};
+
+	let diffHunks = parseCommentDiffHunk(ret);
+	ret.diffHunks = diffHunks;
+	return ret;
+}
+
+export function convertGraphQLEventType(text: string) {
+	switch (text) {
+		case 'Commit':
+			return EventType.Committed;
+		case 'LabeledEvent':
+			return EventType.Labeled;
+		case 'MilestonedEvent':
+			return EventType.Milestoned;
+		case 'AssignedEvent':
+			return EventType.Assigned;
+		case 'IssueComment':
+			return EventType.Commented;
+		case 'PullRequestReview':
+			return EventType.Reviewed;
+		case 'MergedEvent':
+			return EventType.Merged;
+
+		default:
+			return EventType.Other;
+	}
+}
+
+export function parseGraphQLComment(comment: ReviewComment): Comment {
+	const c: Comment = {
+		id: comment.databaseId,
+		url: comment.url,
+		body: comment.body,
+		path: comment.path,
+		canEdit: comment.viewerCanDelete,
+		canDelete: comment.viewerCanDelete,
+		pullRequestReviewId: comment.pullRequestReview && comment.pullRequestReview.databaseId,
+		diffHunk: comment.diffHunk,
+		position: comment.position,
+		commitId: comment.commit.oid,
+		originalPosition: comment.originalPosition,
+		originalCommitId: comment.originalCommit && comment.originalCommit.oid,
+		user: comment.author,
+		createdAt: comment.createdAt,
+		htmlUrl: comment.url,
+		graphNodeId: comment.id,
+		isDraft: comment.state === 'PENDING',
+		inReplyToId: comment.replyTo && comment.replyTo.databaseId
+	};
+
+	const diffHunks = parseCommentDiffHunk(c);
+	c.diffHunks = diffHunks;
+
+	return c;
+}
+
+export function parseGraphQLTimelineEvents(events: any[]): TimelineEvent[] {
+	events.forEach(event => {
+		let type = convertGraphQLEventType(event.__typename);
+		event.event = type;
+
+		if (event.event === EventType.Commented) {
+			event.canEdit = event.viewerCanUpdate;
+			event.canDelete = event.viewerCanDelete;
+			event.user = event.author;
+			event.id = event.databaseId;
+			event.htmlUrl = event.url;
+		}
+
+		if (event.event === EventType.Reviewed) {
+			event.user = event.author;
+			event.canEdit = event.viewerCanUpdate;
+			event.canDelete = event.viewerCanDelete;
+			event.id = event.databaseId;
+			event.htmlUrl = event.url;
+			event.submittedAt = event.submittedAt;
+		}
+
+		if (event.event === EventType.Committed) {
+			event.sha = event.oid;
+			event.author = event.author.user || { login: event.committer.name, avatarUrl: event.committer.avatarUrl };
+			event.htmlUrl = event.url;
+		}
+	});
+
+	return events;
+}
+
+export function convertRESTTimelineEvents(events: any[]): TimelineEvent[] {
+	events.forEach(event => {
+		if (event.event === EventType.Commented) {
+
+		}
+
+		if (event.event === EventType.Reviewed) {
+			event.submittedAt = event.submitted_at;
+			event.htmlUrl = event.html_url;
+		}
+
+		if (event.event === EventType.Committed) {
+			event.htmlUrl = event.html_url;
+		}
+	});
+
+	return events;
 }